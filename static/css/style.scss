--- conflicted
+++ resolved
@@ -282,16 +282,6 @@
 // Editing the Draw
 
 .edit-venues, .edit-adjs {
-<<<<<<< HEAD
-    #table-search-group.btn-group.pull-right {
-        margin-right: 16.66667% // Making way for the unused column
-    }
-    table {
-        border-collapse: separate;
-    }
-    #container {
-       min-height: 1000px;
-=======
   table {
     border-collapse: separate;
   }
@@ -313,7 +303,6 @@
     margin-top: 169px;
     .unused {
       padding-left: 0;
->>>>>>> 21fa3f24
     }
   }
   .venue, .adj {
@@ -328,24 +317,8 @@
     form {
       margin: -8px -8px -8px -8px;
     }
-<<<<<<< HEAD
-    #scratch {
-        position: fixed;
-        top: 0;
-        right: 0;
-        height: 100%;
-        padding-left: 0px;
-        overflow-y: scroll;
-        padding-bottom: 50px; // ensure no footer overlaps
-        margin-top: 0px;
-        .unused {
-            padding-left: 0px;
-            padding-right: 0px;
-        }
-=======
     select {
       @extend .form-control;
->>>>>>> 21fa3f24
     }
   }
   .border-success {
@@ -380,29 +353,8 @@
     &.gender-display.male {
       background-color: #0000FF;
     }
-<<<<<<< HEAD
-    .adj {
-        .info:hover {
-            cursor: pointer;
-            z-index: 11;
-        }
-        &.btn-danger .info, &.btn-warning .info {
-            color: #fff;
-        }
-        &.gender-display.male span, &.gender-display.male a,
-        &.gender-display.female span, &.gender-display.female a {
-            color: #fff;
-        }
-        &.gender-display.male {
-            background-color: #0000FF;
-        }
-        &.gender-display.female {
-            background-color: #D600FF;
-        }
-=======
     &.gender-display.female {
       background-color: #D600FF;
->>>>>>> 21fa3f24
     }
   }
 
